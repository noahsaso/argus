--- conflicted
+++ resolved
@@ -480,11 +480,7 @@
       // TX extractions
       getExtractionMap<{
         votingPower: string
-<<<<<<< HEAD
-      }>(contractAddress, 'stakedNftOwner').then((map) => map ?? {}),
-=======
       }>(contractAddress, 'staker').then((map) => map ?? {}),
->>>>>>> 00d3cb0f
     ])
 
     // Combine.
